--- conflicted
+++ resolved
@@ -60,219 +60,6 @@
     end
     t
 end
-<<<<<<< HEAD
 @inline InverseHydrostaticEquationOfState(ρ₀, P, invCb) = ρ₀ * ( Estimate7thRoot( 1 + (P * invCb)) - 1)
-=======
-
-#https://discourse.julialang.org/t/can-this-be-written-even-faster-cpu/109924/28
-#faux(ρ₀, P, invCb, γ⁻¹) = ρ₀ * ( ^( 1 + (P * invCb), γ⁻¹) - 1)
-@inline faux(ρ₀, P, invCb, γ⁻¹) = ρ₀ * (expm1(γ⁻¹ * log1p(P * invCb)))
-@inline faux_fancy(ρ₀, P, Cb) = ρ₀ * ( fancy7th( 1 + (P * Cb)) - 1)
-#faux(ρ₀, P, invCb) = ρ₀ * ( fancy7th( 1 + (P * invCb)) - 1)
-
-# The density derivative function INCLUDING density diffusion
-function ∂ρᵢ∂tDDT!(dρdtI, list, xᵢⱼ,xᵢⱼʸ,ρ,v,WgL,MotionLimiter, drhopLp, drhopLn, SimulationConstants)
-    @unpack h,m₀,δᵩ,c₀,γ,g,ρ₀,η²,γ⁻¹ = SimulationConstants
-
-    # Generate the needed constants
-    Cb    = (c₀^2*ρ₀)/γ
-    invCb = inv(Cb)
-
-    # Follow the implementation here: https://arxiv.org/abs/2110.10076
-    @tturbo for iter in eachindex(list)
-        Pᵢⱼᴴ  = ρ₀ * (-g) * -xᵢⱼʸ[iter]
-        ρᵢⱼᴴ  = faux_fancy(ρ₀, Pᵢⱼᴴ, invCb)
-        Pⱼᵢᴴ  = -Pᵢⱼᴴ
-        ρⱼᵢᴴ  = faux_fancy(ρ₀, Pⱼᵢᴴ, invCb)
-        
-        drhopLp[iter] = ρᵢⱼᴴ
-        drhopLn[iter] = ρⱼᵢᴴ
-    end
-
-    for (iter,L) in enumerate(list)
-        i = L[1]; j = L[2]; d = L[3]
-
-        #xⱼᵢ   = points[j] - points[i]
-        xⱼᵢ   = -xᵢⱼ[iter]
-        r²    = d*d
-        ρᵢ    = ρ[i]
-        ρⱼ    = ρ[j]
-        ρⱼᵢ   = ρⱼ - ρᵢ
-        vᵢⱼ   = v[i] - v[j]
-        ∇ᵢWᵢⱼ = WgL[iter]
-        
-        # First part of continuity equation
-        FirstPartOfContinuity = dot(m₀*vᵢⱼ,∇ᵢWᵢⱼ) # =dot(m₀*-vᵢⱼ,-∇ᵢWᵢⱼ)
-
-
-        # Implement for particle i
-        # Pᵢⱼᴴ = ρ₀ * (-g) * xⱼᵢ[2]
-        # ρᵢⱼᴴ = ρ₀ * ( ^( 1 + (Pᵢⱼᴴ/Cb), γ⁻¹) - 1)
-        ρᵢⱼᴴ = drhopLp[iter]
-        Ψᵢⱼ  = 2 * (ρⱼᵢ - ρᵢⱼᴴ) * xⱼᵢ/(r²+η²)
-        Dᵢ   = δᵩ * h * c₀ * (m₀/ρⱼ) * dot(Ψᵢⱼ,∇ᵢWᵢⱼ)
-
-        dρdtI[i] += FirstPartOfContinuity + Dᵢ * MotionLimiter[i]
-
-        # Implement for particle j
-        # Pⱼᵢᴴ = -Pᵢⱼᴴ
-        # ρⱼᵢᴴ = ρ₀ * ( ^( 1 + (Pⱼᵢᴴ/Cb), γ⁻¹) - 1)
-        ρⱼᵢᴴ = drhopLn[iter]
-        Ψⱼᵢ  = 2 * (-ρⱼᵢ - ρⱼᵢᴴ) * (-xⱼᵢ)/(r²+η²)
-        Dⱼ   = δᵩ * h * c₀ * (m₀/ρᵢ) * dot(Ψⱼᵢ,-∇ᵢWᵢⱼ)
-
-        dρdtI[j] += FirstPartOfContinuity + Dⱼ * MotionLimiter[j]
-    end
-
-    return nothing
-end
-
-# The momentum equation without any dissipation - we add the dissipation using artificial viscosity (∂Πᵢⱼ∂t)
-function ∂vᵢ∂t!(I,J, dvdtIˣ, dvdtIʸ, dvdtIᶻ, dvdtLˣ, dvdtLʸ, dvdtLᶻ,Density,KernelGradientLˣ,KernelGradientLʸ,KernelGradientLᶻ,Press, SimulationConstants)
-    @unpack m₀, c₀,γ,ρ₀ = SimulationConstants
-
-    # Calculation
-    @tturbo for iter in eachindex(I)
-        i = I[iter]; j = J[iter];
-
-        ρᵢ    = Density[i]
-        ρⱼ    = Density[j]
-        Pᵢ    = Press[i] #Pᵢ    = Pressure(ρᵢ,c₀,γ,ρ₀)
-        Pⱼ    = Press[j] #Pⱼ    = Pressure(ρⱼ,c₀,γ,ρ₀)
-
-        Pfac  = (Pᵢ+Pⱼ)/(ρᵢ*ρⱼ)
-
-        ∇ᵢWᵢⱼˣ  =  KernelGradientLˣ[iter]
-        ∇ᵢWᵢⱼʸ  =  KernelGradientLʸ[iter]
-        ∇ᵢWᵢⱼᶻ  =  KernelGradientLᶻ[iter]
-
-        dvdtˣ  = - m₀ * Pfac *  ∇ᵢWᵢⱼˣ
-        dvdtʸ  = - m₀ * Pfac *  ∇ᵢWᵢⱼʸ
-        dvdtᶻ  = - m₀ * Pfac *  ∇ᵢWᵢⱼᶻ
-
-        dvdtLˣ[iter] = dvdtˣ
-        dvdtLʸ[iter] = dvdtʸ
-        dvdtLᶻ[iter] = dvdtᶻ
-    end
-
-    # Reduction
-    for iter in eachindex(I,J)
-        i = I[iter]
-        j = J[iter]
-    
-        dvdtˣ        =  dvdtLˣ[iter]
-        dvdtʸ        =  dvdtLʸ[iter]
-        dvdtᶻ        =  dvdtLᶻ[iter]
-    
-        dvdtIˣ[i]   +=  dvdtˣ
-        dvdtIˣ[j]   += -dvdtˣ
-        dvdtIʸ[i]   +=  dvdtʸ
-        dvdtIʸ[j]   += -dvdtʸ
-        dvdtIᶻ[i]   +=  dvdtᶻ
-        dvdtIᶻ[j]   += -dvdtᶻ
-    end
-
-    return nothing
-end
-
-# The artificial viscosity term
-function ∂Πᵢⱼ∂t!(viscIˣ, viscIʸ, viscIᶻ, viscLˣ, viscLʸ, viscLᶻ, I,J, D, xᵢⱼˣ, xᵢⱼʸ, xᵢⱼᶻ ,Density, Velocityˣ, Velocityʸ, Velocityᶻ,KernelGradientLˣ,KernelGradientLʸ,KernelGradientLᶻ,SimulationConstants)
-    @unpack h, α, c₀, m₀, η² = SimulationConstants
-
-    # Calculation
-    @tturbo for iter in eachindex(I)
-        i = I[iter]; j = J[iter]; d = D[iter]
-        
-        ρᵢ    = Density[i]
-        ρⱼ    = Density[j]
-        ρᵢⱼ   = (ρᵢ+ρⱼ)*0.5
-
-        vᵢⱼˣ  = Velocityˣ[i] - Velocityˣ[j]
-        vᵢⱼʸ  = Velocityʸ[i] - Velocityʸ[j]
-        vᵢⱼᶻ  = Velocityᶻ[i] - Velocityᶻ[j]
-
-        ∇ᵢWᵢⱼˣ = KernelGradientLˣ[iter]
-        ∇ᵢWᵢⱼʸ = KernelGradientLʸ[iter]
-        ∇ᵢWᵢⱼᶻ = KernelGradientLᶻ[iter]
-
-        xᵢⱼˣ⁰  = xᵢⱼˣ[iter]
-        xᵢⱼʸ⁰  = xᵢⱼʸ[iter]
-        xᵢⱼᶻ⁰  = xᵢⱼᶻ[iter]
-
-
-        d²    = d*d
-        
-        cond      =  vᵢⱼˣ * xᵢⱼˣ⁰ +  vᵢⱼʸ * xᵢⱼʸ⁰ + vᵢⱼᶻ * xᵢⱼᶻ⁰
-
-        cond_bool = cond < 0
-
-        μᵢⱼ = h*cond/(d²+η²)
-        Πᵢⱼ = cond_bool*(-α*c₀*μᵢⱼ)/ρᵢⱼ
-        
-        visc_valˣ = -Πᵢⱼ*m₀*∇ᵢWᵢⱼˣ
-        visc_valʸ = -Πᵢⱼ*m₀*∇ᵢWᵢⱼʸ
-        visc_valᶻ = -Πᵢⱼ*m₀*∇ᵢWᵢⱼᶻ
-        
-        viscLˣ[iter] = visc_valˣ 
-        viscLʸ[iter] = visc_valʸ
-        viscLᶻ[iter] = visc_valᶻ
-    end
-
-    # Reduction
-    for iter in eachindex(I,J)
-        i = I[iter]
-        j = J[iter]
-    
-        visc_valˣ    =  viscLˣ[iter]
-        visc_valʸ    =  viscLʸ[iter]
-        visc_valᶻ    =  viscLᶻ[iter]
-    
-        viscIˣ[i]   +=  visc_valˣ
-        viscIˣ[j]   += -visc_valˣ
-        viscIʸ[i]   +=  visc_valʸ
-        viscIʸ[j]   += -visc_valʸ
-        viscIᶻ[i]   +=  visc_valᶻ
-        viscIᶻ[j]   += -visc_valᶻ
-    end
-
-    return nothing
-end
-
-
-# This is to handle the special factor multiplied on density in the time stepping procedure, when
-# using symplectic time stepping
-function DensityEpsi!(Density, dρdtIₙ⁺,ρₙ⁺,Δt)
-    for i in eachindex(Density)
-        epsi = - (dρdtIₙ⁺[i] / ρₙ⁺[i]) * Δt
-        Density[i] *= (2 - epsi) / (2 + epsi)
-    end
-end
-
-# This function is used to limit density at boundary to ρ₀ to avoid suctions at walls. Walls should
-# only push and not attract so this is fine!
-function LimitDensityAtBoundary!(Density,BoundaryBool,ρ₀)
-    for i in eachindex(Density)
-        if (Density[i] < ρ₀) * Bool(BoundaryBool[i])
-            Density[i] = ρ₀
-        end
-    end
-end
-
-@inline @inbounds function updatexᵢⱼ!(xᵢⱼˣ, xᵢⱼʸ, xᵢⱼᶻ, I, J, Positionˣ, Positionʸ, Positionᶻ)
-    @tturbo for iter ∈ eachindex(I,J)
-        i = I[iter]; j = J[iter]; 
-        
-        xᵢⱼˣ[iter] = Positionˣ[i] - Positionˣ[j]
-        xᵢⱼʸ[iter] = Positionʸ[i] - Positionʸ[j]
-        xᵢⱼᶻ[iter] = Positionᶻ[i] - Positionᶻ[j]
-    end
-end
-# Another implementation
-# function LimitDensityAtBoundary!(Density, BoundaryBool, ρ₀)
-#     # Element-wise operation to set Density values
-#     Density .= max.(Density, ρ₀ .* BoundaryBool)
-# end
-
->>>>>>> 13736523
 
 end